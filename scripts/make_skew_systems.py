--- conflicted
+++ resolved
@@ -65,14 +65,10 @@
     default_traj = system.make_trajectory(
         cfg.sampling.num_points,
         pts_per_period=cfg.sampling.num_points // cfg.sampling.num_periods,
-<<<<<<< HEAD
-        atol=1e-6,
-=======
         events=[
             _resolve_event_signature(system, event_fn)
             for event_fn in sys_sampler.events or []
         ],
->>>>>>> 9dff108a
     )
     print(f"Default traj shape: {default_traj.shape}")
     logger.info(f"Generating ensembles for {system.name}")
@@ -152,11 +148,8 @@
         test_split: Fraction of systems to use for testing
         scale_cache: Optional dictionary mapping system names to their RMS flow scales.
             If None, scales are set to 1.0
-        train_systems: List of system names to use for training
-        test_systems: List of system names to use for testing
-
-        train_systems: Optional list of system names to use for training
-        test_systems: Optional list of system names to use for testing
+        test_split: Fraction of systems to use for testing
+        random_seed: Random seed for reproducibility
 
     Returns:
         Tuple of (train_systems, test_systems) where each is a list of initialized
@@ -309,13 +302,9 @@
             cfg.sampling.num_periods,
             cfg.sampling.reference_traj_transient,
         )
-<<<<<<< HEAD
         logger.info(f"Scale cache: {scale_cache}")
         logger.info("Initializing skew system")
         system = init_skew_system(
-=======
-        system = init_additive_skew_system(
->>>>>>> 9dff108a
             driver, response, scale_cache[driver], scale_cache[response]
         )
         logger.info(f"Skew system: {system}")
