# read debug flag
DEBUG=0
while getopts "d" flag; do
        case "${flag}" in
                d) DEBUG=1;;
        esac
done
shift $((OPTIND - 1))

ulimit -n 99999
if [ "$DEBUG" -eq 0 ]; then

        TOTAL_CORES=$(nproc)
        CORES_PER_GROUP=$(( $TOTAL_CORES / 2 ))
        CORES_PER_JOB=$(( $CORES_PER_GROUP / 4 ))

        # CUDA_DEVICES=0,1,2
<<<<<<< HEAD
        CUDA_DEVICES=5,6,7
        NUM_DEVICES=$(echo "$CUDA_DEVICES" | tr -d ' ' | tr ',' '\n' | wc -l)
=======
        CUDA_DEVICES=4,5,6,7
        NUM_DEVICES=$(tr ',' '\n' <<< "$CUDA_DEVICES" | wc -l)
>>>>>>> 630f7cdb

        CUDA_VISIBLE_DEVICES=$CUDA_DEVICES OMP_NUM_THREADS=$CORES_PER_JOB torchrun \
                --nproc-per-node $NUM_DEVICES \
                --master-port 29501 \
                scripts/patchtst/train.py \
                shuffle_buffer_length=100_000 \
                patchtst.mode=predict \
                patchtst.use_dynamics_embedding=true \
                patchtst.pretrained_encoder_path=null \
                patchtst.context_length=512 \
                patchtst.prediction_length=128 \
                patchtst.patch_length=16 \
                patchtst.patch_stride=16 \
                patchtst.num_hidden_layers=8 \
                patchtst.num_attention_heads=8 \
                patchtst.d_model=512 \
                patchtst.norm_type=rmsnorm \
                patchtst.channel_attention=true \
                patchtst.max_wavelength=500 \
                patchtst.rope_percent=0.75 \
                patchtst.pooling_type=mean \
                patchtst.loss=mse \
                patchtst.distribution_output=null \
                train.per_device_train_batch_size=1024 \
                train.max_steps=100_000 \
                train.save_steps=10_000 \
                train.log_steps=1_000 \
                train.warmup_ratio=0.1 \
                train.torch_compile=true \
                train.weight_decay=0.0 \
                "$@"
else  # this mode allows for breakpoints inside model code
        CUDA_VISIBLE_DEVICES=0 python scripts/patchtst/train.py \
                run_name=DEBUG \
                patchtst.pretrained_encoder_path=$checkpoint_path \
                shuffle_buffer_length=100 \
                patchtst.mode=predict \
                train.ddp_backend=null \
                train.torch_compile=false \
                "$@"
fi
<|MERGE_RESOLUTION|>--- conflicted
+++ resolved
@@ -15,13 +15,8 @@
         CORES_PER_JOB=$(( $CORES_PER_GROUP / 4 ))
 
         # CUDA_DEVICES=0,1,2
-<<<<<<< HEAD
         CUDA_DEVICES=5,6,7
         NUM_DEVICES=$(echo "$CUDA_DEVICES" | tr -d ' ' | tr ',' '\n' | wc -l)
-=======
-        CUDA_DEVICES=4,5,6,7
-        NUM_DEVICES=$(tr ',' '\n' <<< "$CUDA_DEVICES" | wc -l)
->>>>>>> 630f7cdb
 
         CUDA_VISIBLE_DEVICES=$CUDA_DEVICES OMP_NUM_THREADS=$CORES_PER_JOB torchrun \
                 --nproc-per-node $NUM_DEVICES \
